--- conflicted
+++ resolved
@@ -1,10 +1,6 @@
-<<<<<<< HEAD
 v0.0.24   Mon, 23 Oct 2017 15:19:52 +0900
   - Add missing deps
-=======
-v0.0.24   Tue, 21 Nov 2017 16:37:21 +0900
   - 수트 타입 쿠폰의 최대 할인가를 적용
->>>>>>> b8ad08a2
 
 v0.0.23   Thu, 31 Aug 2017 14:15:18 +0900
   - SMS 기본 발신번호를 변경 (#13)
