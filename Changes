--- conflicted
+++ resolved
@@ -1,9 +1,6 @@
-<<<<<<< HEAD
-=======
 v0.0.29    Sat, 11 Jul 2020 23:38:10 +0900
   - 푸터에 입금계좌 및 사업자정보확인 링크 추가 (share-257)
 
->>>>>>> bd9ca534
 v0.0.28    Sat, 15 Dec 2018 20:06:42 +0900
   - 이벤트 종료일도 쿠폰의 만료일로 계산함 (#15)
   - event.free_shipping 을 지원 (#15)
