--- conflicted
+++ resolved
@@ -16,11 +16,7 @@
 use Try::Tiny;
 
 use OpenCloset::Calculator::LateFee ();
-<<<<<<< HEAD
-use OpenCloset::Constants qw/$MAX_SUIT_COUPON_PRICE/;
-=======
 use OpenCloset::Constants qw/%MAX_SUIT_TYPE_COUPON_PRICE/;
->>>>>>> 86b2f5a0
 use OpenCloset::Constants::Status
     qw/$RENTAL $RENTABLE $CHOOSE_CLOTHES $CHOOSE_ADDRESS $PAYMENT $PAYMENT_DONE $WAITING_DEPOSIT $PAYBACK/;
 use OpenCloset::Common::Unpaid qw/merchant_uid/;
@@ -830,16 +826,11 @@
             );
         }
         elsif ( $type eq 'suit' ) {
-<<<<<<< HEAD
-            if ( $price > $MAX_SUIT_COUPON_PRICE ) {
-                $price = $final_price = $MAX_SUIT_COUPON_PRICE;
-=======
             my $user      = $order->user;
             my $user_info = $user->user_info;
             my $gender    = $user_info->gender;
             if ( $price > $MAX_SUIT_TYPE_COUPON_PRICE{$gender} ) {
                 $price = $final_price = $MAX_SUIT_TYPE_COUPON_PRICE{$gender};
->>>>>>> 86b2f5a0
             }
 
             $order->create_related(
