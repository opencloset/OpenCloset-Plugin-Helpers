--- conflicted
+++ resolved
@@ -1,13 +1,8 @@
 name             = OpenCloset-Plugin-Helpers
 author           = Hyungsuk Hong <aanoaa@gmail.com>
 copyright_holder = 열린옷장
-<<<<<<< HEAD
-copyright_year   = 2018
-version          = v0.0.28
-=======
 copyright_year   = 2013 ~ 2020
 version          = v0.0.29
->>>>>>> bd9ca534
 main_module      = lib/OpenCloset/Plugin/Helpers.pm
 [@Filter]
 -bundle = @Basic
