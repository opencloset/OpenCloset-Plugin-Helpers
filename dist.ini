--- conflicted
+++ resolved
@@ -2,11 +2,7 @@
 author           = Hyungsuk Hong <aanoaa@gmail.com>
 copyright_holder = 열린옷장
 copyright_year   = 2017
-<<<<<<< HEAD
-version          = v0.0.25
-=======
 version          = v0.0.26
->>>>>>> 86b2f5a0
 main_module      = lib/OpenCloset/Plugin/Helpers.pm
 [@Filter]
 -bundle = @Basic
